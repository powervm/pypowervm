# Copyright 2015, 2016 IBM Corp.
#
# All Rights Reserved.
#
#    Licensed under the Apache License, Version 2.0 (the "License"); you may
#    not use this file except in compliance with the License. You may obtain
#    a copy of the License at
#
#         http://www.apache.org/licenses/LICENSE-2.0
#
#    Unless required by applicable law or agreed to in writing, software
#    distributed under the License is distributed on an "AS IS" BASIS, WITHOUT
#    WARRANTIES OR CONDITIONS OF ANY KIND, either express or implied. See the
#    License for the specific language governing permissions and limitations
#    under the License.

"""Tests for pypowervm.tasks.partition."""

import mock
import testtools

import pypowervm.const as c
import pypowervm.exceptions as ex
import pypowervm.tasks.partition as tpar
import pypowervm.tests.tasks.util as tju
import pypowervm.tests.test_fixtures as fx
import pypowervm.tests.test_utils.test_wrapper_abc as twrap
import pypowervm.wrappers.base_partition as bp
import pypowervm.wrappers.logical_partition as lpar
import pypowervm.wrappers.virtual_io_server as vios

LPAR_FEED_WITH_MGMT = 'lpar.txt'
VIO_FEED_WITH_MGMT = 'fake_vios_feed.txt'
LPAR_FEED_NO_MGMT = 'lpar_ibmi.txt'
VIO_FEED_NO_MGMT = 'fake_vios_feed2.txt'


<<<<<<< HEAD
def mock_vios(name, state, rmc_state, is_mgmt=False):
    ret = mock.Mock()
    ret.configure_mock(name=name, state=state, rmc_state=rmc_state,
                       is_mgmt_partition=is_mgmt)
=======
def mock_vios(name, state, rmc_state, is_mgmt=False, uptime=3601):
    ret = mock.Mock()
    ret.configure_mock(name=name, state=state, rmc_state=rmc_state,
                       is_mgmt_partition=is_mgmt, uptime=uptime)
>>>>>>> 78adc053
    return ret


class TestPartition(testtools.TestCase):

    def setUp(self):
        super(TestPartition, self).setUp()
        self.adpt = self.useFixture(
            fx.AdapterFx(traits=fx.RemotePVMTraits)).adpt
        self.mgmt_vio = tju.load_file(VIO_FEED_WITH_MGMT, self.adpt)
        self.mgmt_lpar = tju.load_file(LPAR_FEED_WITH_MGMT, self.adpt)
        self.nomgmt_vio = tju.load_file(VIO_FEED_NO_MGMT, self.adpt)
        self.nomgmt_lpar = tju.load_file(LPAR_FEED_NO_MGMT, self.adpt)

    def test_get_mgmt_lpar(self):
        "Happy path where the LPAR is the mgmt VM is a LPAR."
        self.adpt.read.side_effect = [self.nomgmt_vio, self.mgmt_lpar]

        mgmt_w = tpar.get_mgmt_partition(self.adpt)
        self.assertTrue(mgmt_w.is_mgmt_partition)
        self.assertEqual('089FFB20-5D19-4A8C-BB80-13650627D985', mgmt_w.uuid)
        self.assertIsInstance(mgmt_w, lpar.LPAR)
        self.assertEqual(2, self.adpt.read.call_count)

    def test_get_mgmt_vio(self):
        "Happy path where the LPAR is the mgmt VM is a VIOS."
        self.adpt.read.side_effect = [self.mgmt_vio, self.nomgmt_lpar]

        mgmt_w = tpar.get_mgmt_partition(self.adpt)
        self.assertTrue(mgmt_w.is_mgmt_partition)
        self.assertEqual('7DBBE705-E4C4-4458-8223-3EBE07015CA9', mgmt_w.uuid)
        self.assertIsInstance(mgmt_w, vios.VIOS)
        self.assertEqual(1, self.adpt.read.call_count)

    def test_get_mgmt_none(self):
        """Failure path with no mgmt VMs."""
        self.adpt.read.side_effect = [self.nomgmt_lpar, self.nomgmt_vio]

        self.assertRaises(ex.ManagementPartitionNotFoundException,
                          tpar.get_mgmt_partition, self.adpt)

    @mock.patch('pypowervm.wrappers.virtual_io_server.VIOS.search')
    @mock.patch('pypowervm.wrappers.logical_partition.LPAR.search')
    @mock.patch('pypowervm.util.my_partition_id')
    def test_get_me(self, mock_my_id, mock_lp_search, mock_vio_search):
        """Test get_this_partition()."""
        # Good path - one hit on LPAR
        mock_lp_search.return_value = [lpar.LPAR.wrap(self.mgmt_lpar)[0]]
        mock_vio_search.return_value = []
        mock_my_id.return_value = 9
        my_w = tpar.get_this_partition(self.adpt)
        self.assertEqual(9, my_w.id)
        self.assertEqual('089FFB20-5D19-4A8C-BB80-13650627D985', my_w.uuid)
        mock_lp_search.assert_called_with(self.adpt, id=9)
        mock_vio_search.assert_called_with(self.adpt, id=9)

        # Good path - one hit on VIOS
        mock_lp_search.reset_mock()
        mock_lp_search.return_value = []
        mock_vio_search.return_value = [vios.VIOS.wrap(self.mgmt_vio)[0]]
        mock_my_id.return_value = 2
        my_w = tpar.get_this_partition(self.adpt)
        self.assertEqual(2, my_w.id)
        self.assertEqual('1300C76F-9814-4A4D-B1F0-5B69352A7DEA', my_w.uuid)
        mock_lp_search.assert_not_called()
        mock_vio_search.assert_called_with(self.adpt, id=2)

        # Bad path - no hits
        mock_lp_search.return_value = []
        mock_vio_search.return_value = []
        self.assertRaises(ex.ThisPartitionNotFoundException,
                          tpar.get_this_partition, self.adpt)


class TestVios(twrap.TestWrapper):
    file = 'fake_vios_feed2.txt'
    wrapper_class_to_test = vios.VIOS

    def setUp(self):
        super(TestVios, self).setUp()
        sleep_p = mock.patch('time.sleep')
        self.mock_sleep = sleep_p.start()
        self.addCleanup(sleep_p.stop)
        vioget_p = mock.patch('pypowervm.wrappers.virtual_io_server.VIOS.get')
        self.mock_vios_get = vioget_p.start()
        self.addCleanup(vioget_p.stop)

    def test_get_active_vioses(self):
        self.mock_vios_get.return_value = self.entries
        vioses = tpar.get_active_vioses(self.adpt)
        self.assertEqual(1, len(vioses))
        self.mock_vios_get.assert_called_once_with(self.adpt, xag=())
        vio = vioses[0]
        self.assertEqual(bp.LPARState.RUNNING, vio.state)
        self.assertEqual(bp.RMCState.ACTIVE, vio.rmc_state)
        self.mock_vios_get.assert_called_once_with(self.adpt, xag=())

        self.mock_vios_get.reset_mock()

        # Test with actual xag.  find_min equal to the number found - works.
        vioses = tpar.get_active_vioses(self.adpt, xag='xaglist', find_min=1)
        self.assertEqual(1, len(vioses))
        vio = vioses[0]
        self.assertEqual(bp.LPARState.RUNNING, vio.state)
        self.assertEqual(bp.RMCState.ACTIVE, vio.rmc_state)
        self.mock_vios_get.assert_called_once_with(self.adpt, xag='xaglist')

        # Violates find_min
        self.assertRaises(ex.NotEnoughActiveVioses, tpar.get_active_vioses,
                          self.adpt, find_min=2)

    def test_get_active_vioses_w_vios_wraps(self):
        mock_vios1 = mock_vios('vios1', 'running', 'active')
        mock_vios2 = mock_vios('vios2', 'running', 'inactive')
        mock_vios3 = mock_vios('mgmt', 'running', 'inactive', is_mgmt=True)
        vios_wraps = [mock_vios1, mock_vios2, mock_vios3]

        vioses = tpar.get_active_vioses(self.adpt, vios_wraps=vios_wraps)
        self.assertEqual(2, len(vioses))
        self.mock_vios_get.assert_not_called()

        # The first should be the mgmt partition
        vio = vioses[0]
        self.assertEqual(bp.LPARState.RUNNING, vio.state)
        self.assertEqual(bp.RMCState.INACTIVE, vio.rmc_state)

        # The second should be the active one
        vio = vioses[1]
        self.assertEqual(bp.LPARState.RUNNING, vio.state)
        self.assertEqual(bp.RMCState.ACTIVE, vio.rmc_state)
        self.mock_vios_get.assert_not_called()

    def test_get_physical_wwpns(self):
        self.mock_vios_get.return_value = self.entries
        expected = {'21000024FF649104'}
        result = set(tpar.get_physical_wwpns(self.adpt))
        self.assertSetEqual(expected, result)

    @mock.patch('pypowervm.tasks.partition.get_active_vioses')
    @mock.patch('pypowervm.utils.transaction.FeedTask')
    def test_build_active_vio_feed_task(self, mock_feed_task,
                                        mock_get_active_vioses):
        mock_get_active_vioses.return_value = ['vios1', 'vios2']
        mock_feed_task.return_value = 'mock_feed'
        self.assertEqual('mock_feed', tpar.build_active_vio_feed_task('adpt'))
        mock_get_active_vioses.assert_called_once_with(
            'adpt', xag=(c.XAG.VIO_STOR, c.XAG.VIO_SMAP, c.XAG.VIO_FMAP),
            find_min=1)

    @mock.patch('pypowervm.tasks.partition.get_active_vioses')
    def test_build_tx_feed_task_w_empty_feed(self, mock_get_active_vioses):
        mock_get_active_vioses.return_value = []
        self.assertRaises(
            ex.FeedTaskEmptyFeed, tpar.build_active_vio_feed_task,
            mock.MagicMock())

    def _mk_mock_vioses(self):
        # No
        mock_vios1 = mock_vios('vios1', bp.LPARState.NOT_ACTIVATED,
                               bp.RMCState.INACTIVE)
        # No
        mock_vios2 = mock_vios('vios2', bp.LPARState.RUNNING,
                               bp.RMCState.BUSY)
        # Yes
        mock_vios3 = mock_vios('vios3', bp.LPARState.RUNNING,
                               bp.RMCState.UNKNOWN)
        # No
        mock_vios4 = mock_vios('vios4', bp.LPARState.UNKNOWN,
                               bp.RMCState.ACTIVE)
        # No
        mock_vios5 = mock_vios('vios5', bp.LPARState.RUNNING,
                               bp.RMCState.ACTIVE)
        # Yes
        mock_vios6 = mock_vios('vios6', bp.LPARState.RUNNING,
                               bp.RMCState.INACTIVE)

        # No
        mock_vios7 = mock_vios('vios7', bp.LPARState.RUNNING,
                               bp.RMCState.INACTIVE, is_mgmt=True)

        return [mock_vios1, mock_vios2, mock_vios3, mock_vios4, mock_vios5,
                mock_vios6, mock_vios7]

    @mock.patch('pypowervm.tasks.partition.LOG.warning')
    def test_timeout_short(self, mock_warn):
        """Short timeout because relevant VIOSes have been up a while."""

        self.mock_vios_get.return_value = self._mk_mock_vioses()

        tpar.validate_vios_ready('adap')
        # We slept 120s, (24 x 5s) because all VIOSes have been up >1h
        self.assertEqual(24, self.mock_sleep.call_count)
        self.mock_sleep.assert_called_with(5)
        # We wound up with rmc_down_vioses
        mock_warn.assert_called_once_with(mock.ANY, {'time': 120,
                                                     'vioses': 'vios3, vios6'})
        # We didn't raise - because some VIOSes were okay.

    @mock.patch('pypowervm.tasks.partition.LOG.warning')
    def test_rmc_down_vioses(self, mock_warn):
        """Time out waiting for up/inactive partitions, but succeed."""

        vioses = self._mk_mock_vioses()
        # This one booted "recently"
        vioses[5].uptime = 3559
        self.mock_vios_get.return_value = vioses

        tpar.validate_vios_ready('adap')
        # We slept 600s, (120 x 5s) because one VIOS booted "recently"
        self.assertEqual(120, self.mock_sleep.call_count)
        self.mock_sleep.assert_called_with(5)
        # We wound up with rmc_down_vioses
        mock_warn.assert_called_once_with(mock.ANY, {'time': 600,
                                                     'vioses': 'vios3, vios6'})
        # We didn't raise - because some VIOSes were okay.

    @mock.patch('pypowervm.tasks.partition.LOG.warning')
    def test_no_vioses(self, mock_warn):
        """In the (highly unusual) case of no VIOSes, no warning, but raise."""
        self.mock_vios_get.return_value = []
        self.assertRaises(ex.ViosNotAvailable, tpar.validate_vios_ready, 'adp')
        mock_warn.assert_not_called()

    @mock.patch('pypowervm.tasks.partition.LOG.warning')
    def test_exception_and_good_path(self, mock_warn):
        """VIOS.get raises, then succeeds with some halfsies, then succeeds."""
        vios1_good = mock_vios('vios1', bp.LPARState.RUNNING,
                               bp.RMCState.BUSY)
        vios2_bad = mock_vios('vios2', bp.LPARState.RUNNING,
                              bp.RMCState.UNKNOWN)
        vios2_good = mock_vios('vios2', bp.LPARState.RUNNING,
                               bp.RMCState.ACTIVE)
        self.mock_vios_get.side_effect = (ValueError('foo'),
                                          [vios1_good, vios2_bad],
                                          [vios1_good, vios2_good])
        tpar.validate_vios_ready('adap')
        self.assertEqual(3, self.mock_vios_get.call_count)
        self.assertEqual(2, self.mock_sleep.call_count)
        mock_warn.assert_called_once_with(mock.ANY)

    @mock.patch('pypowervm.tasks.partition.get_mgmt_partition')
    @mock.patch('pypowervm.wrappers.logical_partition.LPAR.get')
    @mock.patch('pypowervm.wrappers.virtual_io_server.VIOS.get')
    def test_get_partitions(self, mock_vio_get, mock_lpar_get, mock_mgmt_get):
        adpt = mock.Mock()

        # Test with the MGMT as a VIOS
        mgmt = mock.Mock(uuid='1')
        vioses = [mock.Mock(uuid='2'), mgmt]
        lpars = [mock.Mock(uuid='3'), mock.Mock(uuid='4')]

        mock_mgmt_get.return_value = mgmt
        mock_vio_get.return_value = vioses
        mock_lpar_get.return_value = lpars

        # Basic case
        self.assertEqual(vioses + lpars, tpar.get_partitions(adpt))

        # Different permutations
        self.assertEqual(lpars + [mgmt], tpar.get_partitions(
            adpt, vioses=False, mgmt=True))
        self.assertEqual(vioses, tpar.get_partitions(
            adpt, lpars=False, mgmt=True))

        # Now test with the MGMT as a LPAR
        vioses = [mock.Mock(uuid='2')]
        lpars = [mock.Mock(uuid='3'), mock.Mock(uuid='4'), mgmt]

        mock_vio_get.return_value = vioses
        mock_lpar_get.return_value = lpars

        # Basic case
        self.assertEqual(vioses + lpars, tpar.get_partitions(adpt))

        # Different permutations
        self.assertEqual(lpars, tpar.get_partitions(
            adpt, vioses=False, mgmt=True))
        self.assertEqual(vioses + [mgmt], tpar.get_partitions(
            adpt, lpars=False, mgmt=True))<|MERGE_RESOLUTION|>--- conflicted
+++ resolved
@@ -35,17 +35,10 @@
 VIO_FEED_NO_MGMT = 'fake_vios_feed2.txt'
 
 
-<<<<<<< HEAD
-def mock_vios(name, state, rmc_state, is_mgmt=False):
-    ret = mock.Mock()
-    ret.configure_mock(name=name, state=state, rmc_state=rmc_state,
-                       is_mgmt_partition=is_mgmt)
-=======
 def mock_vios(name, state, rmc_state, is_mgmt=False, uptime=3601):
     ret = mock.Mock()
     ret.configure_mock(name=name, state=state, rmc_state=rmc_state,
                        is_mgmt_partition=is_mgmt, uptime=uptime)
->>>>>>> 78adc053
     return ret
 
 
