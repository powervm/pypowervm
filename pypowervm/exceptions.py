# Copyright 2014, 2016 IBM Corp.
#
# All Rights Reserved.
#
#    Licensed under the Apache License, Version 2.0 (the "License"); you may
#    not use this file except in compliance with the License. You may obtain
#    a copy of the License at
#
#         http://www.apache.org/licenses/LICENSE-2.0
#
#    Unless required by applicable law or agreed to in writing, software
#    distributed under the License is distributed on an "AS IS" BASIS, WITHOUT
#    WARRANTIES OR CONDITIONS OF ANY KIND, either express or implied. See the
#    License for the specific language governing permissions and limitations
#    under the License.

"""Module-specific error/exception subclasses."""

import abc
from lxml import etree
import six

from pypowervm import const as c
from pypowervm import entities as ent
from pypowervm.i18n import _


class Error(Exception):
    """Error on PowerVM API Adapter method invocation."""

    def __init__(self, msg, response=None):
        """Initializes Error with optional `response` object."""
        self.response = response
        self.orig_response = None
        super(Error, self).__init__(msg)


class ConnectionError(Error):
    """Connection Error on PowerVM API Adapter method invocation."""


class SSLError(Error):
    """SSL Error on PowerVM API Adapter method invocation."""


class TimeoutError(Error):
    """Timeout Error on PowerVM API Adapter method invocation."""


class HttpError(Error):
    """HTTP Error on PowerVM API Adapter method invocation."""

    def __init__(self, resp):
        """Initializes HttpError with required `response` object.

        1) Constructs the exception message based on the contents of the
        response parameter.

        2) If possible, initializes a 'her_wrap' member which is a
        pypowervm.wrappers.http_error.HttpError - an EntryWrapper for the
        <HttpErrorResponse/> payload.  Consumers should check this member for
        None before using.

        :param resp: pypowervm.adapter.Response containing an
                     <HttpErrorResponse/> response from the REST server.
        """
        self.her_wrap = None
        reason = resp.reason
        # Attempt to extract PowerVM API's HttpErrorResponse object.
        # Since this is an exception path, we use best effort only - don't want
        # problems here to obscure the real exception.
        try:
            root = etree.fromstring(resp.body)
            if root is not None and root.tag == str(etree.QName(c.ATOM_NS,
                                                                'entry')):
                resp.entry = ent.Entry.unmarshal_atom_entry(root, resp)
                # Import inline to avoid circular dependencies
                import pypowervm.wrappers.http_error as he
                self.her_wrap = he.HttpError.wrap(resp)

                # Add the message to the reason if it is available.
                if self.her_wrap.message:
                    reason += ' -- ' + self.her_wrap.message
        except Exception:
            pass
        # Construct the exception message
        msg = ('HTTP error %(status)s for method %(method)s on path '
               '%(path)s: %(reason)s') % dict(status=resp.status,
                                              method=resp.reqmethod,
                                              path=resp.reqpath,
                                              reason=reason)
        # Initialize the exception
        super(HttpError, self).__init__(msg, response=resp)


class AtomError(Error):
    """Atom Error on PowerVM API Adapter method invocation."""

    def __init__(self, msg, response):
        """Initializes AtomError with required `response` object."""
        super(AtomError, self).__init__(msg, response=response)


@six.add_metaclass(abc.ABCMeta)
class AbstractMsgFmtError(Error):
    """Used to raise an exception with a formattable/parameterized message.

    The subclass must set the msg_fmt class variable.  The consumer should
    instantiate the subclass with **kwargs appropriate to its msg_fmt.
    """
    def __init__(self, response=None, **kwa):
        msg = self.msg_fmt % kwa
        super(AbstractMsgFmtError, self).__init__(msg, response=response)


class UnableToDerivePhysicalPortForNPIV(AbstractMsgFmtError):
    msg_fmt = _("Unable to derive the appropriate physical FC port for WWPN "
                "%(wwpn)s.  The VIOS Extended Attribute Groups may have been "
                "insufficient.  The VIOS URI for the query was %(vio_uri)s.")


class NotFound(AbstractMsgFmtError):
    msg_fmt = _('Element not found: %(element_type)s %(element)s')


class LPARNotFound(AbstractMsgFmtError):
    msg_fmt = _('LPAR not found: %(lpar_name)s')


class JobRequestFailed(AbstractMsgFmtError):
    msg_fmt = _("The '%(operation_name)s' operation failed. %(error)s")


class JobRequestTimedOut(JobRequestFailed):
    msg_fmt = _("The '%(operation_name)s' operation failed. "
                "Failed to complete the task in %(seconds)d seconds.")


class VMPowerOffFailure(AbstractMsgFmtError):
    msg_fmt = _("Failed to power off Virtual Machine %(lpar_nm)s: %(reason)s")


class VMPowerOnFailure(AbstractMsgFmtError):
    msg_fmt = _("Failed to power on Virtual Machine %(lpar_nm)s: %(reason)s")


class PvidOfNetworkBridgeError(AbstractMsgFmtError):
    msg_fmt = _("Unable to remove VLAN %(vlan_id)d as it is the Primary VLAN "
                "Identifier on a different Network Bridge.")


class OrphanVLANFoundOnProvision(AbstractMsgFmtError):
    msg_fmt = _("Unable to provision VLAN %(vlan_id)d.  It appears to be "
                "contained on device '%(dev_name)s' on Virtual I/O Server "
                "%(vios)s.  That device is not connected to any Network "
                "Bridge (Shared Ethernet Adapter).  Please manually remove "
                "the device or add it to the Network Bridge before "
                "continuing.")


class DuplicateLUNameError(AbstractMsgFmtError):
    msg_fmt = _("A Logical Unit with name %(lu_name)s already exists on "
                "Shared Storage Pool %(ssp_name)s.")


class UnableToFindFCPortMap(AbstractMsgFmtError):
    msg_fmt = _("Unable to find a physical port to map a virtual Fibre "
                "Channel port to.  This is due to either a Virtual I/O "
                "Server being unavailable, or improper port specification "
                "for the physical Fibre Channel ports.")


class ConsoleNotLocal(AbstractMsgFmtError):
    msg_fmt = _("Unable to start the console to the Virtual Machine.  The "
                "pypowervm API is running in a non-local mode.  The console "
                "can only be deployed when pypowervm is co-located with "
                "the PowerVM API.")


class WrapperTaskNoSubtasks(AbstractMsgFmtError):
    msg_fmt = _("WrapperTask %(name)s has no subtasks!")


class FeedTaskEmptyFeed(AbstractMsgFmtError):
    msg_fmt = _("FeedTask can't have an empty feed.")


class AuthFileReadError(AbstractMsgFmtError):
    msg_fmt = _("OS denied access to file %(access_file)s.")


class AuthFileAccessError(AbstractMsgFmtError):
    msg_fmt = _("OS encountered an I/O error attempting to read file "
                "%(access_file)s: %(error)s")


class MigrationFailed(AbstractMsgFmtError):
    msg_fmt = _("The migration task failed. %(error)s")


class IBMiLoadSourceNotFound(AbstractMsgFmtError):
    msg_fmt = _("No load source found for VM %(vm_name)s")


class UnableToBuildPG83EncodingMissingParent(AbstractMsgFmtError):
    msg_fmt = _("Unable to derive the pg83 encoding for hdisk %(dev_name)s.  "
                "The parent_entry attribute is not set.  This may be due to "
                "using a PV obtained through an unsupported property chain.  "
                "The PV must be accessed via VIOS.phys_vols, VG.phys_vols, or "
                "VIOS.scsi_mappings[n].backing_storage.")


class FoundDevMultipleTimes(AbstractMsgFmtError):
    msg_fmt = _("Found device %(devname)s %(count)d times; expected to find "
                "it at most once.")


class MultipleExceptionsInFeedTask(AbstractMsgFmtError):
    """Exception concatenating messages in WrappedFailure exceptions.

    Exception raised when a pypowervm.utils.transaction.FeedTask run raises a
    tasflow.exceptions.WrappedFailure containing more than one exception.  The
    message string is a concatenation of the message strings of the wrapped
    exceptions.
    """
    def __init__(self, ft_name, wrapped_failure):
        # In case the caller wants to trap this and get at the WrappedFailure
        self.wrapped_failure = wrapped_failure
        self.msg_fmt = _("FeedTask %(ft_name)s experienced multiple "
                         "exceptions:\n\t%(concat_msgs)s")
        concat_msgs = '\n\t'.join([fail.exception_str
                                   for fail in wrapped_failure])
        super(MultipleExceptionsInFeedTask, self).__init__(
            response=None, ft_name=ft_name, concat_msgs=concat_msgs)


class ManagementPartitionNotFoundException(AbstractMsgFmtError):
    """Couldn't find exactly one management partition on the system."""
    msg_fmt = _("Expected to find exactly one management partition; found "
                "%(count)d.")


class ThisPartitionNotFoundException(AbstractMsgFmtError):
    """Couldn't find exactly one partition with the local VM's short ID."""
    msg_fmt = _("Expected to find exactly one partition with ID %(lpar_id)d; "
                "found %(count)d.")


class NoDefaultTierFoundOnSSP(AbstractMsgFmtError):
    """Looked for a default Tier on the SSP, but didn't find it."""
    msg_fmt = _("Couldn't find the default Tier on Shared Storage Pool "
                "%(ssp_name)s.")


class InvalidHostForRebuild(AbstractMsgFmtError):
    pass


class InvalidHostForRebuildNoVIOSForUDID(InvalidHostForRebuild):
    msg_fmt = _("The device with UDID %(udid)s was not found on any of the "
                "Virtual I/O Servers.")


class InvalidHostForRebuildNotEnoughVIOS(InvalidHostForRebuild):
    msg_fmt = _("There are not enough Virtual I/O Servers to support the "
                "virtual machine's device with UDID %(udid)s.")


class InvalidHostForRebuildFabricsNotFound(InvalidHostForRebuild):
    msg_fmt = _("The expected fabrics (%(fabrics)s) were not found on any of "
                "the Virtual I/O Servers.")


class InvalidHostForRebuildInvalidIOType(InvalidHostForRebuild):
    msg_fmt = _("Can not rebuild the virtual machine.  It is using an I/O "
                "type of %(io_type)s which is not supported for VM rebuild.")


class InvalidHostForRebuildSlotMismatch(InvalidHostForRebuild):
    msg_fmt = _("The number of VFC slots on the target system "
                "(%(rebuild_slots)d) does not match the number of slots on "
                "the client system (%(original_slots)d).  Unable to rebuild "
                "this virtual machine on this system.")


class InvalidVirtualNetworkDeviceType(AbstractMsgFmtError):
    msg_fmt = _("To register the slot information of the network device a "
                "CNA or VNIC adapter is needed. Instead the following "
                "was given: %(wrapper)s.")


class NotEnoughActiveVioses(AbstractMsgFmtError):
    msg_fmt = _("There are not enough active Virtual I/O Servers available. "
                "Expected %(exp)d; found %(act)d.")


class ViosNotAvailable(AbstractMsgFmtError):
    msg_fmt = _("No Virtual I/O Servers are available.  Attempted to wait for "
                "a VIOS to become active for %(wait_time)d seconds.  Please "
                "check the RMC connectivity between the PowerVM NovaLink and "
                "the Virtual I/O Servers.")


class NoRunningSharedSriovAdapters(AbstractMsgFmtError):
    # sriov_loc_mode_state should be a string comprising one SRIOV adapter per
    # line, each line comprising the physical location code, the mode, and the
    # state, separated by ' | '.
    msg_fmt = _("Could not find any SR-IOV adapters in Sriov mode and Running "
                "state.\nLocation | Mode | State\n%(sriov_loc_mode_state)s")


class InsufficientSRIOVCapacity(AbstractMsgFmtError):
<<<<<<< HEAD
    msg_fmt = _("Unable to fulfill minimum redundancy requirement of "
                "%(min_vfs)d.  Found %(found_vfs)d viable backing device(s).")
=======
    msg_fmt = _("Unable to fulfill redundancy requirement of %(red)d.  Found "
                "%(found_vfs)d viable backing device(s).")


class SystemNotVNICCapable(AbstractMsgFmtError):
    msg_fmt = _("The Managed System is not vNIC capable.")


class NoVNICCapableVIOSes(AbstractMsgFmtError):
    msg_fmt = _("There are no active vNIC-capable VIOSes.")


class VNICFailoverNotSupportedSys(AbstractMsgFmtError):
    msg_fmt = _("A redundancy of %(red)d was specified, but the Managed "
                "System is not vNIC failover capable.")


class VNICFailoverNotSupportedVIOS(AbstractMsgFmtError):
    msg_fmt = _("A redundancy of %(red)d was specified, but there are no "
                "active vNIC failover-capable VIOSes.")
>>>>>>> 78adc053


class NoMediaRepoVolumeGroupFound(AbstractMsgFmtError):
    msg_fmt = _("Unable to locate the volume group %(vol_grp)s to store the "
                "virtual optical media within.  Unable to create the "
<<<<<<< HEAD
                "media repository.")
=======
                "media repository.")


class CantUpdatePPortsInUse(AbstractMsgFmtError):
    msg_fmt = _("The ManagedSystem update was not attempted because changes "
                "were requested to one or more SR-IOV physical ports which "
                "are in use by vNICs.\n%(warnings)s")


class VNCBasedTerminalFailedToOpen(AbstractMsgFmtError):
    msg_fmt = _("Unable to create VNC based virtual terminal: %(err)s")


class CacheNotSupportedException(AbstractMsgFmtError):
    msg_fmt = _("The Adapter cache is not supported.")
>>>>>>> 78adc053
<|MERGE_RESOLUTION|>--- conflicted
+++ resolved
@@ -310,10 +310,6 @@
 
 
 class InsufficientSRIOVCapacity(AbstractMsgFmtError):
-<<<<<<< HEAD
-    msg_fmt = _("Unable to fulfill minimum redundancy requirement of "
-                "%(min_vfs)d.  Found %(found_vfs)d viable backing device(s).")
-=======
     msg_fmt = _("Unable to fulfill redundancy requirement of %(red)d.  Found "
                 "%(found_vfs)d viable backing device(s).")
 
@@ -334,15 +330,11 @@
 class VNICFailoverNotSupportedVIOS(AbstractMsgFmtError):
     msg_fmt = _("A redundancy of %(red)d was specified, but there are no "
                 "active vNIC failover-capable VIOSes.")
->>>>>>> 78adc053
 
 
 class NoMediaRepoVolumeGroupFound(AbstractMsgFmtError):
     msg_fmt = _("Unable to locate the volume group %(vol_grp)s to store the "
                 "virtual optical media within.  Unable to create the "
-<<<<<<< HEAD
-                "media repository.")
-=======
                 "media repository.")
 
 
@@ -357,5 +349,4 @@
 
 
 class CacheNotSupportedException(AbstractMsgFmtError):
-    msg_fmt = _("The Adapter cache is not supported.")
->>>>>>> 78adc053
+    msg_fmt = _("The Adapter cache is not supported.")